--- conflicted
+++ resolved
@@ -30,45 +30,4 @@
 
   implicit def MonoidalApplicative[B: Monoid]: Applicative[({type λ[α]=Const[B, α]})#λ]
       = applicative[({type λ[α]=Const[B, α]})#λ](ConstPure, ConstApply)
-
-<<<<<<< HEAD
-=======
-  implicit def StateApplicative[A] = applicative[({type λ[α]=State[A, α]})#λ](StatePure, StateApply)
-
-  implicit def Tuple2Applicative[R: Monoid]: Applicative[({type λ[α]=(R, α)})#λ] = applicative[({type λ[α]=(R, α)})#λ](Tuple2Pure, Tuple2Apply)
-
-  implicit def Tuple3Applicative[R: Monoid, S: Monoid]: Applicative[({type λ[α]=(R, S, α)})#λ] = applicative[({type λ[α]=(R, S, α)})#λ](Tuple3Pure, Tuple3Apply)
-
-  implicit def Tuple4Applicative[R: Monoid, S: Monoid, T: Monoid]: Applicative[({type λ[α]=(R, S, T, α)})#λ] = applicative[({type λ[α]=(R, S, T, α)})#λ](Tuple4Pure, Tuple4Apply)
-
-  implicit def Tuple5Applicative[R: Monoid, S: Monoid, T: Monoid, U: Monoid]: Applicative[({type λ[α]=(R, S, T, U, α)})#λ] = applicative[({type λ[α]=(R, S, T, U, α)})#λ](Tuple5Pure, Tuple5Apply)
-
-  implicit def Tuple6Applicative[R: Monoid, S: Monoid, T: Monoid, U: Monoid, V: Monoid]: Applicative[({type λ[α]=(R, S, T, U, V, α)})#λ] = applicative[({type λ[α]=(R, S, T, U, V, α)})#λ](Tuple6Pure, Tuple6Apply)
-
-  implicit def Tuple7Applicative[R: Monoid, S: Monoid, T: Monoid, U: Monoid, V: Monoid, W: Monoid]: Applicative[({type λ[α]=(R, S, T, U, V, W, α)})#λ] = applicative[({type λ[α]=(R, S, T, U, V, W, α)})#λ](Tuple7Pure, Tuple7Apply)
-  
-  implicit def Function1Applicative[R]: Applicative[({type λ[α]=(R) => α})#λ] = applicative[({type λ[α]=(R) => α})#λ](Function1Pure, Function1Apply)
-
-  implicit def Function2Applicative[R, S]: Applicative[({type λ[α]=(R, S) => α})#λ] = applicative[({type λ[α]=(R, S) => α})#λ](Function2Pure, Function2Apply)
-
-  implicit def Function3Applicative[R, S, T]: Applicative[({type λ[α]=(R, S, T) => α})#λ] = applicative[({type λ[α]=(R, S, T) => α})#λ](Function3Pure, Function3Apply)
-
-  implicit def Function4Applicative[R, S, T, U]: Applicative[({type λ[α]=(R, S, T, U) => α})#λ] = applicative[({type λ[α]=(R, S, T, U) => α})#λ](Function4Pure, Function4Apply)
-
-  implicit def Function5Applicative[R, S, T, U, V]: Applicative[({type λ[α]=(R, S, T, U, V) => α})#λ] = applicative[({type λ[α]=(R, S, T, U, V) => α})#λ](Function5Pure, Function5Apply)
-
-  implicit def Function6Applicative[R, S, T, U, V, W]: Applicative[({type λ[α]=(R, S, T, U, V, W) => α})#λ] = applicative[({type λ[α]=(R, S, T, U, V, W) => α})#λ](Function6Pure, Function6Apply)
-
-  implicit def EitherLeftApplicative[X]: Applicative[({type λ[α]=Either.LeftProjection[α, X]})#λ] = applicative[({type λ[α]=Either.LeftProjection[α, X]})#λ](EitherLeftPure, EitherLeftApply)
-  
-  implicit def EitherRightApplicative[X]: Applicative[({type λ[α]=Either.RightProjection[X, α]})#λ] = applicative[({type λ[α]=Either.RightProjection[X, α]})#λ](EitherRightPure, EitherRightApply)
-  
-  implicit def ValidationApplicative[X: Semigroup]: Applicative[({type λ[α]=Validation[X, α]})#λ] = applicative[({type λ[α]=Validation[X, α]})#λ](ValidationPure, ValidationApply)
-
-  implicit def ValidationFailureApplicative[X]: Applicative[({type λ[α]=FailProjection[α, X]})#λ] = applicative[({type λ[α]=FailProjection[α, X]})#λ](ValidationFailurePure, ValidationFailureApply)
-
-  import java.util.Map.Entry
-
-  implicit def MapEntryApplicative[X: Monoid]: Applicative[({type λ[α]=Entry[X, α]})#λ] = applicative[({type λ[α]=Entry[X, α]})#λ](MapEntryPure, MapEntryApply)
->>>>>>> acc990e9
 }