package scalaz

<<<<<<< HEAD
trait Plus[F[_]] extends Functor[F] { self =>
=======
trait Plus[F[_]] extends Functor[F] with Empty[F] { self =>
>>>>>>> a0e9ba24
  ////

  def plus[A](a: F[A], b: => F[A]): F[A]

  ////
  val plusSyntax = new scalaz.syntax.PlusSyntax[F] {}
}

object Plus {
  def apply[F[_]](implicit F: Plus[F]): Plus[F] = F

  ////

  ////
}
<|MERGE_RESOLUTION|>--- conflicted
+++ resolved
@@ -1,10 +1,6 @@
 package scalaz
 
-<<<<<<< HEAD
-trait Plus[F[_]] extends Functor[F] { self =>
-=======
 trait Plus[F[_]] extends Functor[F] with Empty[F] { self =>
->>>>>>> a0e9ba24
   ////
 
   def plus[A](a: F[A], b: => F[A]): F[A]
