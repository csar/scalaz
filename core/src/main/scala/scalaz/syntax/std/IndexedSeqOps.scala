--- conflicted
+++ resolved
@@ -23,21 +23,13 @@
 
   final def takeUntilM[M[_] : Monad](p: A => M[Boolean]): M[IS[A]] = v.takeUntilM(self)(p)
 
-<<<<<<< HEAD
-  final def filterM[M[_] : Monad](p: A => M[Boolean]): M[IS[A]] = v.filterM(self)(p)
-=======
   final def filterM[M[_] : Applicative](p: A => M[Boolean]): M[IS[A]] = v.filterM(self)(p)
->>>>>>> 9af6bf04
 
   final def findM[M[_] : Monad](p: A => M[Boolean]): M[Option[A]] = v.findM(self)(p)
 
   final def powerset: IS[IS[A]] = v.powerset(self)
 
-<<<<<<< HEAD
-  final def partitionM[M[_] : Monad](p: A => M[Boolean]): M[(IS[A], IS[A])] = v.partitionM(self)(p)
-=======
   final def partitionM[M[_] : Applicative](p: A => M[Boolean]): M[(IS[A], IS[A])] = v.partitionM(self)(p)
->>>>>>> 9af6bf04
 
   final def spanM[M[_] : Monad](p: A => M[Boolean]): M[(IS[A], IS[A])] = v.spanM(self)(p)
 
