import collection.immutable.IndexedSeq
import java.awt.Desktop
import sbt._
import Keys._
import GenTypeClass._
import Project.Setting
import com.typesafe.sbtosgi.OsgiPlugin._

object build extends Build {
  type Sett = Project.Setting[_]

  lazy val standardSettings: Seq[Sett] = Defaults.defaultSettings ++ sbtrelease.ReleasePlugin.releaseSettings ++ Seq[Sett](
    organization := "org.scalaz",
    scalaVersion := "2.9.2",
    crossScalaVersions := Seq("2.9.2", "2.10.0"),
    resolvers += "Sonatype Releases" at "https://oss.sonatype.org/content/repositories/releases",

    scalacOptions <++= (scalaVersion) map { sv =>
      val versionDepOpts =
        if (sv.contains("2.10"))
          // does not contain -deprecation (because of ClassManifest)
          // contains -language:postfixOps (because 1+ as a parameter to a higher-order function is treated as a postfix op)
          Seq("-feature", "-language:implicitConversions", "-language:higherKinds", "-language:existentials", "-language:postfixOps")
        else
          Seq("-Ydependent-method-types", "-deprecation")

      Seq("-unchecked") ++ versionDepOpts
    },

    scalacOptions in (Compile, doc) <++= (baseDirectory in LocalProject("scalaz")) map { bd =>
      Seq("-sourcepath", bd.getAbsolutePath, "-doc-source-url", "https://github.com/scalaz/scalaz/tree/scalaz-seven€{FILE_PATH}.scala")
    },

    // retronym: I was seeing intermittent heap exhaustion in scalacheck based tests, so opting for determinism.
    parallelExecution in Test := false,
    testOptions in Test += Tests.Argument("sequential"),

    (unmanagedClasspath in Compile) += Attributed.blank(file("dummy")),

    genTypeClasses <<= (scalaSource in Compile, streams, typeClasses) map {
      (scalaSource, streams, typeClasses) =>
        typeClasses.flatMap {
          tc =>
            val typeClassSource0 = typeclassSource(tc)
            typeClassSource0.sources.map(_.createOrUpdate(scalaSource, streams.log))
        }
    },
    typeClasses := Seq(),
    genToSyntax <<= typeClasses map {
      (tcs: Seq[TypeClass]) =>
      val objects = tcs.map(tc => "object %s extends To%sSyntax".format(Util.initLower(tc.name), tc.name)).mkString("\n")
      val all = "object all extends " + tcs.map(tc => "To%sSyntax".format(tc.name)).mkString(" with ")
      objects + "\n\n" + all
    },
    typeClassTree <<= typeClasses map {
      tcs => tcs.map(_.doc).mkString("\n")
    },

    showDoc in Compile <<= (doc in Compile, target in doc in Compile) map { (_, out) =>
      val index = out / "index.html"
      if (index.exists()) Desktop.getDesktop.open(out / "index.html")
    },
    credentialsSetting,
    // useGpg := false,
    // useGpgAgent := false,
    publishSetting,
    publishArtifact in Test := false,
    pomIncludeRepository := {
      x => false
    },
    pomExtra := (
      <url>http://scalaz.org</url>
        <licenses>
          <license>
            <name>BSD-style</name>
            <url>http://www.opensource.org/licenses/bsd-license.php</url>
            <distribution>repo</distribution>
          </license>
        </licenses>
        <scm>
          <url>git@github.com:scalaz/scalaz.git</url>
          <connection>scm:git:git@github.com:scalaz/scalaz.git</connection>
        </scm>
        <developers>
          {
          Seq(
            ("runarorama", "Runar Bjarnason"),
            ("pchiusano", "Paul Chiusano"),
            ("tonymorris", "Tony Morris"),
            ("retronym", "Jason Zaugg"),
            ("ekmett", "Edward Kmett"),
            ("alexeyr", "Alexey Romanov"),
            ("copumpkin", "Daniel Peebles"),
            ("rwallace", "Richard Wallace"),
            ("nuttycom", "Kris Nuttycombe"),
            ("larsrh", "Lars Hupel")
          ).map {
            case (id, name) =>
              <developer>
                <id>{id}</id>
                <name>{name}</name>
                <url>http://github.com/{id}</url>
              </developer>
          }
        }
        </developers>
      )
  ) ++ osgiSettings ++ Seq[Sett](
    OsgiKeys.additionalHeaders := Map("-removeheaders" -> "Include-Resource,Private-Package")
  )

  lazy val scalaz = Project(
    id = "scalaz",
    base = file("."),
<<<<<<< HEAD
    settings = standardSettings ++ Unidoc.settings,
    aggregate = Seq(core, concurrent, effect, example, iterv, iteratee, scalacheckBinding, stream, tests, typelevel, xml)
=======
    settings = standardSettings ++ Unidoc.settings ++ Seq[Sett](
      // <https://github.com/scalaz/scalaz/issues/261>
      Unidoc.unidocExclude += "typelevel"
    ),
    aggregate = Seq(core, concurrent, effect, example, iterv, iteratee, scalacheckBinding, tests, typelevel, xml)
>>>>>>> 94952fda
  )

  lazy val core = Project(
    id = "core",
    base = file("core"),
    settings = standardSettings ++ Seq[Sett](
      name := "scalaz-core",
      typeClasses := TypeClass.core,
      (sourceGenerators in Compile) <+= (sourceManaged in Compile) map {
        dir => Seq(generateTupleW(dir))
      },
      osgiExport("scalaz"),
      OsgiKeys.importPackage := Seq("javax.swing;resolution:=optional", "*")
    )
  )

  lazy val concurrent = Project(
    id = "concurrent",
    base = file("concurrent"),
    settings = standardSettings ++ Seq[Sett](
      name := "scalaz-concurrent",
      typeClasses := TypeClass.concurrent,
      osgiExport("scalaz.concurrent"),
      OsgiKeys.importPackage := Seq("javax.swing;resolution:=optional", "*")
    ),
    dependencies = Seq(core, effect)
  )

  lazy val effect = Project(
    id = "effect",
    base = file("effect"),
    settings = standardSettings ++ Seq[Sett](
      name := "scalaz-effect",
      typeClasses := TypeClass.effect,
      osgiExport("scalaz.effect", "scalaz.std.effect", "scalaz.syntax.effect")
    ),
    dependencies = Seq(core)
  )

  lazy val iteratee = Project(
    id = "iteratee",
    base = file("iteratee"),
    settings = standardSettings ++ Seq[Sett](
      name := "scalaz-iteratee",
      osgiExport("scalaz.iteratee")
    ),
    dependencies = Seq(effect)
  )

  lazy val iterv = Project(
    id = "iterv",
    base = file("iterv"),
    settings = standardSettings ++ Seq[Sett](
      name := "scalaz-iterv",
      OsgiKeys.fragmentHost := Some("org.scalaz.core"),
      OsgiKeys.exportPackage := Seq("scalaz;version=${Bundle-Version};-split-package:=first")
    ),
    dependencies = Seq(effect)
  )

  lazy val stream = Project(
    id = "stream",
    base = file("stream"),
    settings = standardSettings ++ Seq[Sett](
      name := "scalaz-stream",
      osgiExport("scalaz.stream")
    ),
    dependencies = Seq(concurrent)
  )

  lazy val typelevel = Project(
    id = "typelevel",
    base = file("typelevel"),
    settings = standardSettings ++ Seq[Sett](
      name := "scalaz-typelevel",
      osgiExport("scalaz.typelevel", "scalaz.syntax.typelevel")
    ),
    dependencies = Seq(core)
  )

  lazy val xml = Project(
    id = "xml",
    base = file("xml"),
    settings = standardSettings ++ Seq[Sett](
      name := "scalaz-xml",
      typeClasses := TypeClass.xml,
      osgiExport("scalaz.xml")
    ),
    dependencies = Seq(core)
  )

  lazy val example = Project(
    id = "example",
    base = file("example"),
    dependencies = Seq(core, iteratee, concurrent, typelevel, xml),
    settings = standardSettings ++ Seq[Sett](
      name := "scalaz-example",
      osgiExport("scalaz.example")
    )
  )

  lazy val scalacheckBinding = Project(
    id           = "scalacheck-binding",
    base         = file("scalacheck-binding"),
    dependencies = Seq(core, concurrent, typelevel, xml),
    settings     = standardSettings ++ Seq[Sett](
      name := "scalaz-scalacheck-binding",
      libraryDependencies += "org.scalacheck" %% "scalacheck" % "1.10.0",
      osgiExport("scalaz.scalacheck")
    )
  )

  lazy val tests = Project(
    id = "tests",
    base = file("tests"),
    dependencies = Seq(core, iteratee, concurrent, effect, typelevel, xml, scalacheckBinding % "test"),
    settings = standardSettings ++Seq[Sett](
      name := "scalaz-tests",
      libraryDependencies ++= Seq(
        "org.specs2" %% "specs2" % "1.12.3" % "test",
        "org.scalacheck" %% "scalacheck" % "1.10.0" % "test"
      )
    )
  )

  lazy val publishSetting = publishTo <<= (version).apply{
    v =>
      val nexus = "https://oss.sonatype.org/"
      if (v.trim.endsWith("SNAPSHOT"))
        Some("snapshots" at nexus + "content/repositories/snapshots")
      else
        Some("releases" at nexus + "service/local/staging/deploy/maven2")
  }

  lazy val credentialsSetting = credentials += {
    Seq("build.publish.user", "build.publish.password").map(k => Option(System.getProperty(k))) match {
      case Seq(Some(user), Some(pass)) =>
        Credentials("Sonatype Nexus Repository Manager", "oss.sonatype.org", user, pass)
      case _                           =>
        Credentials(Path.userHome / ".ivy2" / ".credentials")
    }
  }

  lazy val genTypeClasses = TaskKey[Seq[File]]("gen-type-classes")

  lazy val typeClasses = TaskKey[Seq[TypeClass]]("type-classes")

  lazy val genToSyntax = TaskKey[String]("gen-to-syntax")

  lazy val showDoc = TaskKey[Unit]("show-doc")

  lazy val typeClassTree = TaskKey[String]("type-class-tree", "Generates scaladoc formatted tree of type classes.")

  def generateTupleW(outputDir: File) = {
    val arities = 2 to 12

    def writeFileScalazPackage(fileName: String, source: String): File = {
      val file = (outputDir / "scalaz" / "syntax" / "std" / fileName).asFile
      IO.write(file, source)
      file
    }

    def double(s: String) = s + s

    val tuples: IndexedSeq[(String, String)] = for (arity: Int <- arities) yield {
      case class N(n: Int) {
        val alpha: String = ('A' + (n - 1)).toChar.toString
        val alpha2: String = alpha + alpha
        val element: String = "_" + n
      }
      val ns = (1 to arity) map N.apply
      def mapMkString(f: N => String): String = ns.map(f).mkString(", ")

      val tparams = mapMkString {
        n => n.alpha
      }
      val params = mapMkString {
        n => n.element
      }

      val ztparams = mapMkString {
        _ => "Z"
      }

      val mapallTParams = mapMkString {
        n => n.alpha2
      }
      val mapallParams = mapMkString {
        n => "%s: (%s => %s) = identity[%s] _".format(n.element, n.alpha, n.alpha2, n.alpha)
      }
      val mapallApply = mapMkString {
        n => "%s(value.%s)".format(n.element, n.element)
      }

      val pimp = """|
          |trait Tuple%dOps[%s] extends Ops[Tuple%d[%s]] {
          |  val value = self
          |  def fold[Z](f: => (%s) => Z): Z = {import value._; f(%s)}
          |  def toIndexedSeq[Z](implicit ev: value.type <:< Tuple%d[%s]): IndexedSeq[Z] = {val zs = ev(value); import zs._; IndexedSeq(%s)}
          |  def mapElements[%s](%s): (%s) = (%s)
          |}""".stripMargin.format(arity, tparams, arity, tparams, tparams, params, arity,
        ztparams, params,
        mapallTParams, mapallParams, mapallTParams, mapallApply
      )

      val conv = """implicit def ToTuple%dOps[%s](t: (%s)): Tuple%dOps[%s] = new { val self = t } with Tuple%dOps[%s]
          |""".stripMargin.format(arity, tparams, tparams, arity, tparams, arity, tparams)
      (pimp, conv)
    }

    val source = "package scalaz\npackage syntax\npackage std\n\n" +
      tuples.map(_._1).mkString("\n") +
      "\n\ntrait ToTupleOps {\n" +
         tuples.map("  " + _._2).mkString("\n") +
      "}"
    writeFileScalazPackage("TupleOps.scala", source)
  }

  def osgiExport(packs: String*) = OsgiKeys.exportPackage := packs.map(_ + ".*;version=${Bundle-Version}")
}

// vim: expandtab:ts=2:sw=2<|MERGE_RESOLUTION|>--- conflicted
+++ resolved
@@ -112,16 +112,11 @@
   lazy val scalaz = Project(
     id = "scalaz",
     base = file("."),
-<<<<<<< HEAD
-    settings = standardSettings ++ Unidoc.settings,
-    aggregate = Seq(core, concurrent, effect, example, iterv, iteratee, scalacheckBinding, stream, tests, typelevel, xml)
-=======
     settings = standardSettings ++ Unidoc.settings ++ Seq[Sett](
       // <https://github.com/scalaz/scalaz/issues/261>
       Unidoc.unidocExclude += "typelevel"
     ),
-    aggregate = Seq(core, concurrent, effect, example, iterv, iteratee, scalacheckBinding, tests, typelevel, xml)
->>>>>>> 94952fda
+    aggregate = Seq(core, concurrent, effect, example, iterv, iteratee, scalacheckBinding, stream, tests, typelevel, xml)
   )
 
   lazy val core = Project(
