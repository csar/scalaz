package scalaz

import scalaz.scalacheck.ScalazProperties._
import scalaz.scalacheck.ScalazArbitrary._

class ValidationTest extends Spec {
  import std.AllInstances._

  checkAll("Validation", order.laws[Validation[Int, Int]])

  type ValidationInt[A] = Validation[Int, A]

  checkAll("Validation", semigroup.laws[ValidationInt[Int]])
  checkAll("Validation", monoid.laws[ValidationInt[Int]])
  checkAll("Validation", plus.laws[ValidationInt])
  checkAll("Validation", applicative.laws[ValidationInt])
  checkAll("Validation", traverse.laws[ValidationInt])
  checkAll("Validation", bifunctor.laws[Validation])

  "fpoint and point" in {

    import syntax.pointed._
    import std.AllInstances._
    import Validation._


    val vi = success[String, Int](0)

    val voi: Validation[String, Option[Int]] = vi map (Some(_))
    val ovi: Option[Validation[String, Int]] = vi.point[Option]
    voi must be_===(success[String, Option[Int]](Some(0)))
    ovi must be_===(Some(vi))

    {
      import syntax.functor._
      val voi2: Validation[String, Option[Int]] = vi.fpoint[Option]
      voi2 must be_===(success[String, Option[Int]](Some(0)))
      println("hi")
    }
  }

  "show" in {
    import syntax.show._
    Validation.success[String, Int](0).shows must be_===("Success(0)")
    Validation.failure[String, Int]("fail").shows must be_===("Failure(\"fail\")")
  }

  "ap2" should {
    "accumulate failures in order" in {
      import syntax.show._
      val fail1 = Failure("1").toValidationNEL
      val fail2 = Failure("2").toValidationNEL
      val f = (_:Int) + (_:Int)
<<<<<<< HEAD
      Apply[({type l[a] = ValidationNEL[String, a]})#l].ap(fail1, fail2)(Success(f)).shows must be_===("Failure([1,2])")
=======
      Apply[({type l[a] = ValidationNEL[String, a]})#l].ap2(fail1, fail2)(Success(f)).shows must be_===("""Failure(["1","2"])""")
>>>>>>> 36645c3b
    }
  }

  "map2" should {
    "accumulate failures in order" in {
      import syntax.show._
      val fail1 = Failure("1").toValidationNEL
      val fail2 = Failure("2").toValidationNEL
      val f = (_:Int) + (_:Int)
<<<<<<< HEAD
      Apply[({type l[a] = ValidationNEL[String, a]})#l].apply(fail1, fail2)(f).shows must be_===("Failure([1,2])")
=======
      Apply[({type l[a] = ValidationNEL[String, a]})#l].map2(fail1, fail2)(f).shows must be_===("""Failure(["1","2"])""")
>>>>>>> 36645c3b
    }
  }

  object instances {
    def show[E: Show, A: Show] = Show[Validation[E, A]]
    def equal[E: Equal, A: Equal] = Equal[Validation[E, A]]
    def order[E: Order, A: Order] = Order[Validation[E, A]]
    def pointed[E] = Pointed[({type λ[α]=Validation[E, α]})#λ]
    def semigroup[E: Semigroup, A: Semigroup] = Semigroup[Validation[E, A]]
    def applicative[E: Semigroup] = Applicative[({type λ[α]=Validation[E, α]})#λ]
    def traverse[E: Semigroup] = Traverse[({type λ[α]=Validation[E, α]})#λ]
    def plus[E: Semigroup] = Plus[({type λ[α]=Validation[E, α]})#λ]
    def bitraverse = Bitraverse[Validation]

    // checking absence of ambiguity
    def equal[E: Order, A: Order] = Equal[Validation[E, A]]
    def pointed[E: Semigroup] = Pointed[({type λ[α] = Validation[E, α]})#λ]
  }
}<|MERGE_RESOLUTION|>--- conflicted
+++ resolved
@@ -51,11 +51,7 @@
       val fail1 = Failure("1").toValidationNEL
       val fail2 = Failure("2").toValidationNEL
       val f = (_:Int) + (_:Int)
-<<<<<<< HEAD
-      Apply[({type l[a] = ValidationNEL[String, a]})#l].ap(fail1, fail2)(Success(f)).shows must be_===("Failure([1,2])")
-=======
-      Apply[({type l[a] = ValidationNEL[String, a]})#l].ap2(fail1, fail2)(Success(f)).shows must be_===("""Failure(["1","2"])""")
->>>>>>> 36645c3b
+      Apply[({type l[a] = ValidationNEL[String, a]})#l].ap(fail1, fail2)(Success(f)).shows must be_===("""Failure(["1","2"])""")
     }
   }
 
@@ -65,11 +61,7 @@
       val fail1 = Failure("1").toValidationNEL
       val fail2 = Failure("2").toValidationNEL
       val f = (_:Int) + (_:Int)
-<<<<<<< HEAD
-      Apply[({type l[a] = ValidationNEL[String, a]})#l].apply(fail1, fail2)(f).shows must be_===("Failure([1,2])")
-=======
-      Apply[({type l[a] = ValidationNEL[String, a]})#l].map2(fail1, fail2)(f).shows must be_===("""Failure(["1","2"])""")
->>>>>>> 36645c3b
+      Apply[({type l[a] = ValidationNEL[String, a]})#l].apply(fail1, fail2)(f).shows must be_===("""Failure(["1","2"])""")
     }
   }
 
